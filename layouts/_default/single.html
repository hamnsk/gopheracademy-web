--- conflicted
+++ resolved
@@ -4,10 +4,6 @@
 
    <div class="article-title">{{ .Title }} &nbsp; <a href="https://twitter.com/share" class="twitter-share-button " data-size="small" data-count="none">Tweet</a>
  </div>
-<<<<<<< HEAD
-   <p class="meta author-info">Contributed by <b>{{range .Params.author }} {{ . }} {{ end }}</b> &nbsp;<i class="fa fa-calendar-o"></i> {{ .Date.Format  "2006-01-02" }}</p>
-	<p class="meta">{{ range .Params.tags }} <a href="/tags/{{ . | urlize }}"> {{.}}</a> &nbsp;{{end}}</p>
-=======
    <p class="meta">Contributed by <b>
 <script type="text/javascript">
  var arr = [];
@@ -19,7 +15,6 @@
 
    </b> &nbsp;<i class="fa fa-calendar-o"></i> {{ .Date.Format  "2006-01-02" }}</p>
 	<p class="meta"><small>{{ range .Params.tags }} <a href="/tags/{{ . | urlize }}"> {{.}}</a> &nbsp;{{end}}</p>
->>>>>>> bb38ab7f
 	<hr/>
    <div class="post">
    <div id="content-font">
